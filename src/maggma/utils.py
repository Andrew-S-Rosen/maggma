# coding: utf-8
"""
Utilities to help with maggma functions
"""
import itertools
import signal
import logging
import uuid
from bson import ObjectId

from importlib import import_module
from datetime import datetime, timedelta


from pydash.utilities import to_path
from pydash.objects import set_, get, has
from pydash.objects import unset as _unset

# import tqdm Jupyter widget if running inside Jupyter
try:
    # noinspection PyUnresolvedReferences
    if get_ipython().__class__.__name__ == "ZMQInteractiveShell":  # type: ignore
        from tqdm import tqdm_notebook as tqdm
    else:  # likely 'TerminalInteractiveShell'
        from tqdm import tqdm
except NameError:
    from tqdm import tqdm


def primed(iterable):
    """Preprimes an iterator so the first value is calculated immediately
       but not returned until the first iteration
    """
    itr = iter(iterable)
    try:
        first = next(itr)  # itr.next() in Python 2
    except StopIteration:
        return itr
    return itertools.chain([first], itr)


class TqdmLoggingHandler(logging.Handler):
    """
    Helper to enable routing tqdm progress around logging
    """

    def __init__(self, level=logging.NOTSET):
        """
        Initialize the Tqdm handler
        """
        super().__init__(level)

    def emit(self, record):
        """
        Emit a record via Tqdm screen
        """
        try:
            msg = self.format(record)
            tqdm.write(msg)
            self.flush()
        except (KeyboardInterrupt, SystemExit):
            raise
        except Exception:
            self.handleError(record)


def confirm_field_index(store, fields):
    """Confirm index on store for at least one of fields

    One can't simply ensure an index exists via
    `store.collection.create_index` because a Builder must assume
    read-only access to source Stores. The MongoDB `read` built-in role
    does not include the `createIndex` action.

    Returns:
        True if an index exists for a given field
        False if not

    """
    if not isinstance(fields, list):
        fields = [fields]
    info = store.collection.index_information().values()
    for spec in (index["key"] for index in info):
        for field in fields:
            if spec[0][0] == field:
                return True
    return False


def to_isoformat_ceil_ms(dt):
    """Helper to account for Mongo storing datetimes with only ms precision."""
    if isinstance(dt, datetime):
        return (dt + timedelta(milliseconds=1)).isoformat(timespec="milliseconds")
    elif isinstance(dt, str):
        return dt


def to_dt(s):
    """Convert an ISO 8601 string to a datetime."""
    if isinstance(s, str):
        try:
            return datetime.strptime(s, "%Y-%m-%dT%H:%M:%S.%f")
        except ValueError:
            return datetime.strptime(s, "%Y-%m-%dT%H:%M:%S")
    elif isinstance(s, datetime):
        return s


# This lu_key prioritizes not duplicating potentially expensive item
# processing on incremental rebuilds at the expense of potentially missing a
# source document updated within 1 ms of a builder get_items call. Ensure
# appropriate builder validation.
LU_KEY_ISOFORMAT = (to_dt, to_isoformat_ceil_ms)


def recursive_update(d, u):
    """
    Recursive updates d with values from u

    Args:
        d (dict): dict to update
        u (dict): updates to propogate
    """

    for k, v in u.items():
        if k in d:
            if isinstance(v, dict) and isinstance(d[k], dict):
                recursive_update(d[k], v)
            else:
                d[k] = v
        else:
            d[k] = v


def grouper(iterable, n):
    """
    Collect data into fixed-length chunks or blocks.
    >>> list(grouper(3, 'ABCDEFG'))
    [['A', 'B', 'C'], ['D', 'E', 'F'], ['G']]

    Updated from:
    https://stackoverflow.com/questions/31164731/python-chunking-csv-file-multiproccessing/31170795#31170795
    """
    iterable = iter(iterable)
    return iter(lambda: list(itertools.islice(iterable, n)), [])


def lazy_substitute(d, aliases):
    """
    Simple top level substitute that doesn't dive into mongo like strings
    """
    for alias, key in aliases.items():
        if key in d:
            d[alias] = d[key]
            del d[key]


def substitute(d, aliases):
    """
    Substitutes keys in dictionary
    Accepts multilevel mongo like keys
    """
    for alias, key in aliases.items():
        if has(d, key):
            set_(d, alias, get(d, key))
            unset(d, key)


def unset(d, key):
    """
    Unsets a key
    """
    _unset(d, key)
    path = to_path(key)
    for i in reversed(range(1, len(path))):
        if len(get(d, path[:i])) == 0:
            unset(d, path[:i])


class Timeout:
    """
    Context manager that provides context.
    implementation courtesy of https://stackoverflow.com/a/22348885/637562
    """

    def __init__(self, seconds=14, error_message=""):
        """
        Set a maximum running time for functions.

        :param seconds (int): Seconds before TimeoutError raised, set to None to disable,
        default is set assuming a maximum running time of 1 day for 100,000 items
        parallelized across 16 cores, i.e. int(16 * 24 * 60 * 60 / 1e5)
        :param error_message (str): Error message to display with TimeoutError
        """
        self.seconds = int(seconds) if seconds else None
        self.error_message = error_message

    def handle_timeout(self, signum, frame):
        """
        Raises an error on timeout
        """
        raise TimeoutError(self.error_message)

    def __enter__(self):
        """
        Enter context with timeout
        """
        if self.seconds:
            signal.signal(signal.SIGALRM, self.handle_timeout)
            signal.alarm(self.seconds)

    def __exit__(self, type, value, traceback):
        """
        Exit context with timeout
        """
        if self.seconds:
            signal.alarm(0)


<<<<<<< HEAD
def dynamic_import(abs_module_path, class_name):
    """
    Dynamic class importer from: https://www.bnmetrics.com/blog/dynamic-import-in-python3
    """
    module_object = import_module(abs_module_path)
    target_class = getattr(module_object, class_name)
    return target_class
=======
class ReportingHandler(logging.Handler):
    """
    Helper to route reporting messages
    This uses the NOTSET level to send reporting messages
    """

    def __init__(self, reporting_store):
        """
        Initialize the Reporting Logger
        """
        super().__init__(logging.NOTSET)
        self.reporting_store = reporting_store
        self.reporting_store.connect()
        self.errors = 0
        self.warnings = 0
        self.build_id = uuid.uuid4()

    def emit(self, record):
        """
        Emit a record via Tqdm screen
        """
        if "maggma" in record.__dict__:
            maggma_record = record.maggma
            event = maggma_record["event"]

            maggma_record.update(
                {
                    "last_updated": datetime.utcnow(),
                    "machine": uuid.UUID(int=uuid.getnode()),
                }
            )

            if event == "BUILD_STARTED":
                self.errors = 0
                self.warnings = 0
                self.build_id = uuid.uuid4()

            elif event == "BUILD_ENDED":
                maggma_record.update({"errors": self.errors, "warnings": self.warnings})

            maggma_record["_id"] = ObjectId()
            maggma_record["build_id"] = self.build_id
            self.reporting_store.update(maggma_record, key="_id")
>>>>>>> 69f88985
<|MERGE_RESOLUTION|>--- conflicted
+++ resolved
@@ -11,7 +11,6 @@
 from importlib import import_module
 from datetime import datetime, timedelta
 
-
 from pydash.utilities import to_path
 from pydash.objects import set_, get, has
 from pydash.objects import unset as _unset
@@ -217,7 +216,6 @@
             signal.alarm(0)
 
 
-<<<<<<< HEAD
 def dynamic_import(abs_module_path, class_name):
     """
     Dynamic class importer from: https://www.bnmetrics.com/blog/dynamic-import-in-python3
@@ -225,7 +223,8 @@
     module_object = import_module(abs_module_path)
     target_class = getattr(module_object, class_name)
     return target_class
-=======
+
+
 class ReportingHandler(logging.Handler):
     """
     Helper to route reporting messages
@@ -268,5 +267,4 @@
 
             maggma_record["_id"] = ObjectId()
             maggma_record["build_id"] = self.build_id
-            self.reporting_store.update(maggma_record, key="_id")
->>>>>>> 69f88985
+            self.reporting_store.update(maggma_record, key="_id")