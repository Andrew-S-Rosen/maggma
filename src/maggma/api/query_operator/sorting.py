--- conflicted
+++ resolved
@@ -13,21 +13,12 @@
 
     def query(
         self,
-<<<<<<< HEAD
         sort_field: Optional[str] = Query(None, description="Field to sort with"),
         ascending: Optional[bool] = Query(None, description="Whether the sorting should be ascending"),
-=======
-        field: Optional[str] = Query(None, description="Field to sort with"),
-        ascending: Optional[bool] = Query(
-            None,
-            description="Whether the sorting should be ascending",
-        ),
->>>>>>> 76003df2
     ) -> STORE_PARAMS:
 
         sort = {}
 
-<<<<<<< HEAD
         if sort_field:
             if ascending is not None:
                 sort.update({sort_field: 1 if ascending else -1})
@@ -35,15 +26,5 @@
                 raise HTTPException(
                     status_code=400, detail="Must specify both a field and order for sorting.",
                 )
-=======
-        if field and ascending is not None:
-            sort.update({field: 1 if ascending else -1})
-
-        elif field or ascending is not None:
-            raise HTTPException(
-                status_code=400,
-                detail="Must specify both a field and order for sorting.",
-            )
->>>>>>> 76003df2
 
         return {"sort": sort}