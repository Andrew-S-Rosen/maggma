--- conflicted
+++ resolved
@@ -19,9 +19,6 @@
 2. `process_item`: Manipulate the input item and create an output document that is sent to the next phase for storage.
 3. `update_target`: Add the processed item to the target Store(s).
 
-<<<<<<< HEAD
-Both `get_items` and `update_targets` can perform IO (input/output) to the data stores. `process_item` is expected to not perform any IO so that it can be parallelized by Maggma. Builders can be chained together into an array and then saved as a JSON file to be run on a production system.
-=======
 Both `get_items` and `update_targets` can perform IO (input/output) to the data stores. `process_item` is expected to not perform any IO so that it can be parallelized by Maggma. Builders can be chained together into an array and then saved as a JSON file to be run on a production system.
 
 ## MSONable
@@ -29,17 +26,3 @@
 Another challenge in building complex data-transformation codes is keeping track of all the settings necessary to make some output database. One bad solution is to hard-code these settings, but then any modification is difficult to keep track of.
 
 Maggma solves this by putting the configuration with the pipeline definition in JSON or YAML files. This is done using the `MSONable` pattern, which requires that any Maggma object (the databases and transformation steps) can convert itself to a python dictionary with it's configuration parameters in a process called serialization. These dictionaries can then be converted back to the origianl Maggma object without having to know what class it belonged. `MSONable` does this by injecting in `@class` and `@module` keys that tell it where to find the original python code for that Maggma object.
-
-## Drone
-Drone is a standardized class to synchronize local files and data in your database. It breaks down the process in 4 steps:
-
-1. `get_items`
-    - Given a folder path to a data folder, read all the files, and return a dictionary
-        that maps each RecordKey -> List of `RecordIdentifier`
-2. `should_update_records`
-    - Given a list of `RecordIdentifier`, it query the database return a list of `RecordIdentifier` that requires update
-3. `process_item` (from `Builder`)
-    - Given a single `RecordIdentifier`, return the data that it refers to and add meta data
-4. `update_targets`
-    - updates the database given a list of data
->>>>>>> 84fba267
