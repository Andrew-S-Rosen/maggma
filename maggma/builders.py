# coding: utf-8
"""
Base Builder class to define how builders need to be defined
"""
from abc import ABCMeta, abstractmethod
import logging
import traceback
from datetime import datetime
from monty.json import MSONable, MontyDecoder
from maggma.utils import source_keys_updated, grouper, Timeout
from time import time


class Builder(MSONable, metaclass=ABCMeta):
    """
    Base Builder class
    At minimum this class should implement:
    get_items - Get items from the sources
    update_targets - Updates the sources with results

    Multiprocessing and MPI processing can be used if all
    the data processing is  limited to process_items
    """

    def __init__(self, sources, targets, chunk_size=1000):
        """
        Initialize the builder the framework.

        Args:
            sources([Store]): list of source stores
            targets([Store]): list of target stores
            chunk_size(int): chunk size for processing
        """
        self.sources = sources
        self.targets = targets
        self.chunk_size = chunk_size

        self.logger = logging.getLogger(type(self).__name__)
        self.logger.addHandler(logging.NullHandler())

    def connect(self):
        """
        Connect to the builder sources and targets.
        """
        stores = self.sources + self.targets
        for s in stores:
            s.connect()

    @abstractmethod
    def get_items(self):
        """
        Returns all the items to process.

        Returns:
            generator or list of items to process
        """
        pass

    def process_item(self, item):
        """
        Process an item. Should not expect DB access as this can be run MPI
        Default behavior is to return the item.
        Args:
            item:

        Returns:
           item: an item to update
        """
        return item

    @abstractmethod
    def update_targets(self, items):
        """
        Takes a dictionary of targets and items from process item and updates them
        Can also perform other book keeping in the process such as storing gridfs oids, etc.

        Args:
            items:

        Returns:

        """
        pass

    def finalize(self, cursor=None):
        """
        Perform any final clean up.
        """
        # Close any Mongo connections.
        for store in self.sources + self.targets:
            try:
                store.collection.database.client.close()
            except AttributeError:
                continue
        # Runner will pass iterable yielded by `self.get_items` as `cursor`. If
        # this is a Mongo cursor with `no_cursor_timeout=True` (not the
        # default), we must be explicitly kill it.
        try:
            cursor and cursor.close()
        except AttributeError:
            pass

    def __getstate__(self):
        """
        Double underscore method used by pickle to serialize this object
        This uses MSONable serialization instead
        """
        return self.as_dict()

    def __setstate__(self, d):
        """
        Double underscore method used by pickle to deserialize this object
        This uses MSONable deerialization instead
        """
        del d["@class"]
        del d["@module"]
        md = MontyDecoder()
        d = md.process_decoded(d)
        self.__init__(**d)

    def run(self):
        """
        Run the builder serially

        Args:
            builder_id (int): the index of the builder in the builders list
        """
        self.connect()

        cursor = self.get_items()

        for chunk in grouper(cursor, self.chunk_size):
            self.logger.info("Processing batch of {} items".format(self.chunk_size))
            processed_items = [self.process_item(item) for item in chunk if item is not None]
            self.update_targets(processed_items)

        self.finalize(cursor)


class MapBuilder(Builder, metaclass=ABCMeta):
    """
    Apply a unary function to yield a target document for each source document.

    Supports incremental building, where a source document gets built only if it
    has newer (by lu_field) data than the corresponding (by key) target
    document.

    """

<<<<<<< HEAD
    def __init__(self,
                 source,
                 target,
                 ufn,
                 query=None,
                 incremental=True,
                 projection=None,
                 delete_orphans=False,
                 **kwargs):
=======
    def __init__(
        self,
        source,
        target,
        ufn,
        query=None,
        incremental=True,
        projection=None,
        delete_orphans=False,
        timeout=None,
        store_process_time=True,
        **kwargs
    ):
>>>>>>> 4b18bb14
        """
        Apply a unary function to each source document.

        Args:
            source (Store): source store
            target (Store): target store
            ufn (function): Unary function to process item
                            You do not need to provide values for
                            source.key and source.lu_field in the output.
                            Any uncaught exceptions will be caught by
                            process_item and logged to the "error" field
                            in the target document.
            query (dict): optional query to filter source store
            incremental (bool): Whether to limit query to filter for only updated source documents.
            projection (list): list of keys to project from the source for
                processing. Limits data transfer to improve efficiency.
            delete_orphans (bool): Whether to delete documents on target store
                with key values not present in source store. Deletion happens
                after all updates, during Builder.finalize.
            timeout (int): maximum running time per item in seconds
            store_process_time (bool): If True, add "_process_time" key to
            document for profiling purposes
        """
        self.source = source
        self.target = target
        self.query = query
        self.incremental = incremental
        self.ufn = ufn
        self.projection = projection if projection else []
        self.delete_orphans = delete_orphans
        self.kwargs = kwargs
        self.total = None
        self.timeout = timeout
        self.store_process_time = store_process_time
        super().__init__(sources=[source], targets=[target], **kwargs)

    def ensure_indexes(self):

        index_checks = [
            self.source.ensure_index(self.source.key),
            self.source.ensure_index(self.source.lu_field),
            self.target.ensure_index(self.target.key),
            self.target.ensure_index(self.target.lu_field),
        ]

        if not all(index_checks):
            self.logger.warning(
                "Missing one or more important indices on stores. "
                "Performance for large stores may be severely degraded. "
                "Ensure indices on target.key and "
                "[(store.lu_field, -1), (store.key, 1)] "
                "for each of source and target."
            )

    def get_items(self):

        self.logger.info("Starting {} Builder".format(self.__class__.__name__))

        self.ensure_indexes()

        if self.incremental:
            keys = source_keys_updated(
                source=self.source, target=self.target, query=self.query
            )
        else:
            keys = self.source.distinct(self.source.key, self.query)

        self.logger.info("Processing {} items".format(len(keys)))

        if self.projection:
            projection = list(
                set(self.projection + [self.source.key, self.source.lu_field])
            )
        else:
            projection = None

        self.total = len(keys)
        for chunked_keys in grouper(keys, self.chunk_size, None):
            chunked_keys = list(filter(None.__ne__, chunked_keys))
            for doc in list(
                self.source.query(
                    criteria={self.source.key: {"$in": chunked_keys}},
                    properties=projection,
                )
            ):
                yield doc

    def process_item(self, item):

        self.logger.debug("Processing: {}".format(item[self.source.key]))

        time_start = time()

        try:
            with Timeout(seconds=self.timeout):
                processed = self.ufn.__call__(item)
        except Exception as e:
            self.logger.error(traceback.format_exc())
            processed = {"error": str(e)}

        time_end = time()

        key, lu_field = self.source.key, self.source.lu_field
<<<<<<< HEAD
        out = {self.target.key: item[key], self.target.lu_field: self.source.lu_func[0](item[self.source.lu_field])}
=======
        out = {
            self.target.key: item[key],
            self.target.lu_field: self.source.lu_func[0](item[self.source.lu_field]),
        }
        if self.store_process_time:
            out["_process_time"] = time_end - time_start
>>>>>>> 4b18bb14
        out.update(processed)
        return out

    def update_targets(self, items):
        source, target = self.source, self.target
        for item in items:
            # Use source last-updated value, ensuring `datetime` type.
            item[target.lu_field] = source.lu_func[0](item[source.lu_field])
            if source.lu_field != target.lu_field:
                del item[source.lu_field]
            item["_bt"] = datetime.utcnow()
            if "_id" in item:
                del item["_id"]

        if len(items) > 0:
            target.update(items, update_lu=False)

    def finalize(self, cursor=None):
        if self.delete_orphans:
            if not hasattr(self.target, "collection"):
                self.logger.warning(
                    "delete_orphans parameter is only supported for "
                    "Mongolike target stores at this time."
                )
            else:
                source_keyvals = set(self.source.distinct(self.source.key))
                target_keyvals = set(self.target.distinct(self.target.key))
                to_delete = list(target_keyvals - source_keyvals)
                if len(to_delete):
                    self.logger.info(
                        "Finalize: Deleting {} orphans.".format(len(to_delete))
                    )
                self.target.collection.delete_many(
                    {self.target.key: {"$in": to_delete}}
                )
        super().finalize(cursor)


class GroupBuilder(MapBuilder, metaclass=ABCMeta):
    """
    Group source docs and produce one target doc from each group.

    Supports incremental building, where a source group gets (re)built only if
    it has a newer (by lu_field) doc than the corresponding (by key) target doc.
    """

    def __init__(self, source, target, query=None, **kwargs):
        """

        Given criteria, get docs with needed grouping properties. With these
        minimal docs, yield groups. For each group, fetch all needed data for
        item processing, and yield one or more items (i.e. subgroups as
        appropriate).

        Args:
            source (Store): source store
            target (Store): target store
            query (dict): optional query to filter source store
        """
        super().__init__(source, target, query=query, **kwargs)
        self.total = None

    def get_items(self):
        criteria = source_keys_updated(self.source, self.target, query=self.query)
        if all(isinstance(entry, str) for entry in self.grouping_properties()):
            properties = {entry: 1 for entry in self.grouping_properties()}
            if "_id" not in properties:
                properties.update({"_id": 0})
        else:
            properties = {
                entry: include for entry, include in self.grouping_properties()
            }
        groups = self.docs_to_groups(
            self.source.query(criteria=criteria, properties=properties)
        )
        self.total = len(groups)
        if hasattr(self, "n_items_per_group"):
            n = self.n_items_per_group
            if isinstance(n, int) and n >= 1:
                self.total *= n
        for group in groups:
            for item in self.group_to_items(group):
                yield item

    @staticmethod
    @abstractmethod
    def grouping_properties():
        """
        Needed projection for docs_to_groups (passed to source.query).

        Returns:
            list or dict: of the same form as projection param passed to
                pymongo.collection.Collection.find. If a list, it is converted
                to dict form with {"_id": 0} unless "_id" is explicitly
                included in the list. This is to ease use of index-covered
                queries in docs_to_groups.
        """

    @staticmethod
    @abstractmethod
    def docs_to_groups(docs):
        """
        Yield groups from (minimally-projected) documents.

        This could be as simple as returning a set of unique document keys.

        Args:
            docs (pymongo.cursor.Cursor): documents with minimal projections
                needed to determine groups.

        Returns:
            iterable: one group at a time
        """

    @abstractmethod
    def group_to_items(self, group):
        """
        Given a group, yield items for this builder's process_item method.

        This method does the work of fetching data needed for processing.

        Args:
            group (dict): sufficient as or to produce a source filter

        Returns:
            iterable: one or more items per group for process_item.
        """


class CopyBuilder(MapBuilder):
    """Sync a source store with a target store."""

    def __init__(self, source, target, **kwargs):
        super().__init__(
            source=source,
            target=target,
            ufn=lambda x: x,
            store_process_time=False,
            **kwargs
        )<|MERGE_RESOLUTION|>--- conflicted
+++ resolved
@@ -147,7 +147,6 @@
 
     """
 
-<<<<<<< HEAD
     def __init__(self,
                  source,
                  target,
@@ -156,22 +155,9 @@
                  incremental=True,
                  projection=None,
                  delete_orphans=False,
+                 timeout=None,
+                 store_process_time=True,
                  **kwargs):
-=======
-    def __init__(
-        self,
-        source,
-        target,
-        ufn,
-        query=None,
-        incremental=True,
-        projection=None,
-        delete_orphans=False,
-        timeout=None,
-        store_process_time=True,
-        **kwargs
-    ):
->>>>>>> 4b18bb14
         """
         Apply a unary function to each source document.
 
@@ -218,13 +204,11 @@
         ]
 
         if not all(index_checks):
-            self.logger.warning(
-                "Missing one or more important indices on stores. "
-                "Performance for large stores may be severely degraded. "
-                "Ensure indices on target.key and "
-                "[(store.lu_field, -1), (store.key, 1)] "
-                "for each of source and target."
-            )
+            self.logger.warning("Missing one or more important indices on stores. "
+                                "Performance for large stores may be severely degraded. "
+                                "Ensure indices on target.key and "
+                                "[(store.lu_field, -1), (store.key, 1)] "
+                                "for each of source and target.")
 
     def get_items(self):
 
@@ -233,18 +217,14 @@
         self.ensure_indexes()
 
         if self.incremental:
-            keys = source_keys_updated(
-                source=self.source, target=self.target, query=self.query
-            )
+            keys = source_keys_updated(source=self.source, target=self.target, query=self.query)
         else:
             keys = self.source.distinct(self.source.key, self.query)
 
         self.logger.info("Processing {} items".format(len(keys)))
 
         if self.projection:
-            projection = list(
-                set(self.projection + [self.source.key, self.source.lu_field])
-            )
+            projection = list(set(self.projection + [self.source.key, self.source.lu_field]))
         else:
             projection = None
 
@@ -252,11 +232,12 @@
         for chunked_keys in grouper(keys, self.chunk_size, None):
             chunked_keys = list(filter(None.__ne__, chunked_keys))
             for doc in list(
-                self.source.query(
-                    criteria={self.source.key: {"$in": chunked_keys}},
-                    properties=projection,
-                )
-            ):
+                    self.source.query(
+                        criteria={self.source.key: {
+                            "$in": chunked_keys
+                        }},
+                        properties=projection,
+                    )):
                 yield doc
 
     def process_item(self, item):
@@ -275,16 +256,14 @@
         time_end = time()
 
         key, lu_field = self.source.key, self.source.lu_field
-<<<<<<< HEAD
-        out = {self.target.key: item[key], self.target.lu_field: self.source.lu_func[0](item[self.source.lu_field])}
-=======
+
         out = {
             self.target.key: item[key],
             self.target.lu_field: self.source.lu_func[0](item[self.source.lu_field]),
         }
         if self.store_process_time:
             out["_process_time"] = time_end - time_start
->>>>>>> 4b18bb14
+
         out.update(processed)
         return out
 
@@ -305,21 +284,15 @@
     def finalize(self, cursor=None):
         if self.delete_orphans:
             if not hasattr(self.target, "collection"):
-                self.logger.warning(
-                    "delete_orphans parameter is only supported for "
-                    "Mongolike target stores at this time."
-                )
+                self.logger.warning("delete_orphans parameter is only supported for "
+                                    "Mongolike target stores at this time.")
             else:
                 source_keyvals = set(self.source.distinct(self.source.key))
                 target_keyvals = set(self.target.distinct(self.target.key))
                 to_delete = list(target_keyvals - source_keyvals)
                 if len(to_delete):
-                    self.logger.info(
-                        "Finalize: Deleting {} orphans.".format(len(to_delete))
-                    )
-                self.target.collection.delete_many(
-                    {self.target.key: {"$in": to_delete}}
-                )
+                    self.logger.info("Finalize: Deleting {} orphans.".format(len(to_delete)))
+                self.target.collection.delete_many({self.target.key: {"$in": to_delete}})
         super().finalize(cursor)
 
 
@@ -354,12 +327,8 @@
             if "_id" not in properties:
                 properties.update({"_id": 0})
         else:
-            properties = {
-                entry: include for entry, include in self.grouping_properties()
-            }
-        groups = self.docs_to_groups(
-            self.source.query(criteria=criteria, properties=properties)
-        )
+            properties = {entry: include for entry, include in self.grouping_properties()}
+        groups = self.docs_to_groups(self.source.query(criteria=criteria, properties=properties))
         self.total = len(groups)
         if hasattr(self, "n_items_per_group"):
             n = self.n_items_per_group
@@ -418,10 +387,4 @@
     """Sync a source store with a target store."""
 
     def __init__(self, source, target, **kwargs):
-        super().__init__(
-            source=source,
-            target=target,
-            ufn=lambda x: x,
-            store_process_time=False,
-            **kwargs
-        )+        super().__init__(source=source, target=target, ufn=lambda x: x, store_process_time=False, **kwargs)